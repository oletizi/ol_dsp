--- conflicted
+++ resolved
@@ -77,16 +77,10 @@
   if (devices.length > 0) {
     for (let i = 0; i < devices.length; i++) {
       const device = devices[i];
-<<<<<<< HEAD
-      if (device) {
-        logger.info("Device " + i + ": " + device.name + " (" + device.parameterCount + " params)");
-      }
-=======
       if (!device) {
         throw new Error(`Device at index ${i} is undefined - invalid device array returned from CCRouter`);
       }
       logger.info("Device " + i + ": " + device.name + " (" + device.parameterCount + " params)");
->>>>>>> 22611f07
     }
   } else {
     logger.info("No devices found on track");
@@ -178,16 +172,10 @@
     const devices = ccRouter.getSelectedTrackDevices();
     for (let i = 0; i < devices.length; i++) {
       const device = devices[i];
-<<<<<<< HEAD
-      if (device) {
-        logger.info("  Device " + device.index + ": " + device.name + " (" + device.parameterCount + " parameters)");
-      }
-=======
       if (!device) {
         throw new Error(`Device at index ${i} is undefined - invalid device array returned from CCRouter`);
       }
       logger.info("  Device " + device.index + ": " + device.name + " (" + device.parameterCount + " parameters)");
->>>>>>> 22611f07
     }
   } else {
     logger.info("No track selected");
@@ -230,10 +218,10 @@
   logger.info("=== Available Controllers ===");
   for (let i = 0; i < controllers.length; i++) {
     const controller = controllers[i];
-<<<<<<< HEAD
-    if (controller) {
-      logger.info(controller.manufacturer + " " + controller.model);
+    if (!controller) {
+      throw new Error(`Controller at index ${i} is undefined - invalid controller array returned from CCRouter`);
     }
+    logger.info(controller.manufacturer + " " + controller.model);
   }
   logger.info("===========================");
 }
@@ -250,12 +238,6 @@
   if (!ccRouter) {
     logger.warn("Not initialized");
     return;
-=======
-    if (!controller) {
-      throw new Error(`Controller at index ${i} is undefined - invalid controller array returned from CCRouter`);
-    }
-    logger.info(controller.manufacturer + " " + controller.model);
->>>>>>> 22611f07
   }
 
   const jsonOutput = ccRouter.exportCurrentMapping(deviceIndex, controllerSlot);
