/**
 * CC Router for Max for Live - TypeScript Implementation
 * Routes MIDI CC messages to parameters on the currently selected track
 */

import { ParameterMapping, LiveAPIObject, TrackInfo, DeviceInfo } from '@/types';
import { Controller, PluginMapping } from '@/types/plugin-mappings';
import { createMappingRegistry, MappingRegistry } from '@/mapping-registry';
import { logger, LogLevel } from '@/logger';

export class CCRouter {
  private mappings: ParameterMapping[] = [];
  private selectedTrackId: number = -1;
  private liveAPI: LiveAPIObject | null = null;
  private selectedController: string = 'Launch Control XL 3'; // Default controller
  private readonly mappingRegistry: MappingRegistry;

  constructor(runtimeMappingsPath?: string) {
    // Initialize the mapping registry with optional runtime mappings path
    this.mappingRegistry = createMappingRegistry(runtimeMappingsPath);

    this.initializeDefaultMappings();
    // Don't call setupLiveAPI in constructor - causes crash
    // Call it explicitly from loadbang() instead
  }

  /**
   * Initialize default Launch Control XL3 mappings
   * NOTE: Device index 0 is the cc-router itself, so we target device 1 (first plugin after cc-router)
   */
  private initializeDefaultMappings(): void {
    this.mappings = [
      { ccNumber: 13, deviceIndex: 1, parameterIndex: 0, parameterName: 'Knob 1', curve: 'linear' },
      { ccNumber: 14, deviceIndex: 1, parameterIndex: 1, parameterName: 'Knob 2', curve: 'linear' },
      { ccNumber: 15, deviceIndex: 1, parameterIndex: 2, parameterName: 'Knob 3', curve: 'linear' },
      { ccNumber: 16, deviceIndex: 1, parameterIndex: 3, parameterName: 'Knob 4', curve: 'linear' },
      { ccNumber: 17, deviceIndex: 1, parameterIndex: 4, parameterName: 'Knob 5', curve: 'linear' },
      { ccNumber: 18, deviceIndex: 1, parameterIndex: 5, parameterName: 'Knob 6', curve: 'linear' },
      { ccNumber: 19, deviceIndex: 1, parameterIndex: 6, parameterName: 'Knob 7', curve: 'linear' },
      { ccNumber: 20, deviceIndex: 1, parameterIndex: 7, parameterName: 'Knob 8', curve: 'linear' }
    ];
  }

  /**
   * Set up Live API connection and observers
   * Must be called after constructor completes
   */
  public setupLiveAPI(): void {
    try {
      this.liveAPI = new LiveAPI("live_set");

      // Skip track observer - causes crash
      // this.setupTrackObserver();

      logger.info("Live API initialized (no observer)");
    } catch (error) {
      logger.error("Failed to initialize Live API - " + error);
    }
  }

  /**
   * Set up track selection observer
   */
  private setupTrackObserver(): void {
    try {
      const observer = new LiveAPI("live_set view");
      observer.property = "selected_track";
      observer.id = "track_observer";

      logger.debug("Track observer setup complete");
    } catch (err) {
      logger.error("Failed to setup track observer - " + err);
    }
  }

  /**
   * Handle incoming MIDI CC message
   */
  public handleCCMessage(ccNumber: number, value: number, channel: number): void {
    const mapping = this.findMapping(ccNumber);

    if (!mapping) {
      logger.debug("No mapping found for CC " + ccNumber);
      outlet(0, "set", "CC" + ccNumber + " - No mapping");
      return;
    }

    logger.trace("Processing CC " + ccNumber + " = " + value + " -> Device[" + mapping.deviceIndex + "] Param[" + mapping.parameterIndex + "]");

    this.routeToSelectedTrack(mapping, value);
  }

  /**
   * Find mapping for given CC number
   */
  private findMapping(ccNumber: number): ParameterMapping | null {
    for (let i = 0; i < this.mappings.length; i++) {
      const mapping = this.mappings[i];
<<<<<<< HEAD
      if (mapping && mapping.ccNumber === ccNumber) {
=======
      if (!mapping) {
        continue;
      }
      if (mapping.ccNumber === ccNumber) {
>>>>>>> 22611f07
        return mapping;
      }
    }
    return null;
  }

  /**
   * Route CC value to parameter on selected track
   */
  private routeToSelectedTrack(mapping: ParameterMapping, value: number): void {
    try {
      const selectedTrack = new LiveAPI("live_set view selected_track");

      if (!selectedTrack || selectedTrack.id === "0") {
        logger.warn("No track selected");
        outlet(0, "set", "ERROR: No track selected");
        return;
      }

      // Check if device exists
      const devices = selectedTrack.get("devices");
      const trackName = selectedTrack.get("name");

      logger.trace("Track '" + trackName + "' has " + devices.length + " devices");

      if (mapping.deviceIndex >= devices.length) {
        logger.debug("ERROR - Device[" + mapping.deviceIndex + "] not found");
        logger.debug("  Track: " + trackName);
        logger.debug("  Available devices: " + devices.length + " (indices 0-" + (devices.length - 1) + ")");

        // List all devices
        for (let i = 0; i < devices.length; i++) {
          const dev = new LiveAPI("live_set view selected_track devices " + i);
          logger.debug("    Device[" + i + "]: " + dev.get("name"));
        }

        outlet(0, "set", "ERROR: Dev[" + mapping.deviceIndex + "] not found (have " + devices.length + ")");
        return;
      }

      // Get target device
      const devicePath = "live_set view selected_track devices " + mapping.deviceIndex;
      const targetDevice = new LiveAPI(devicePath);
      const deviceName = targetDevice.get("name");

      // Check if parameter exists
      const parameters = targetDevice.get("parameters");
      if (mapping.parameterIndex >= parameters.length) {
        logger.debug("ERROR - Parameter[" + mapping.parameterIndex + "] not found");
        logger.debug("  Device[" + mapping.deviceIndex + "]: " + deviceName);
        logger.debug("  Available parameters: " + parameters.length + " (indices 0-" + (parameters.length - 1) + ")");

        // List first 10 params
        const maxShow = Math.min(10, parameters.length);
        for (let i = 0; i < maxShow; i++) {
          const pName = targetDevice.get("parameters " + i + " name");
          logger.debug("    Param[" + i + "]: " + pName);
        }
        if (parameters.length > 10) {
          logger.debug("    ... and " + (parameters.length - 10) + " more");
        }

        outlet(0, "set", "ERROR: Param[" + mapping.parameterIndex + "] not found (have " + parameters.length + ")");
        return;
      }

      // Transform value
      const normalizedValue = this.transformValue(value, mapping);

      // Create LiveAPI for the specific parameter
      const parameterPath = "live_set view selected_track devices " + mapping.deviceIndex + " parameters " + mapping.parameterIndex;
      const parameter = new LiveAPI(parameterPath);

      // Set parameter value
      parameter.set("value", normalizedValue);

      const paramName = parameter.get("name");

      logger.trace("SUCCESS!");
      logger.trace("  Track: " + trackName);
      logger.trace("  Device[" + mapping.deviceIndex + "]: " + deviceName);
      logger.trace("  Param[" + mapping.parameterIndex + "]: " + paramName);
      logger.trace("  Value: " + value + " (MIDI) -> " + normalizedValue.toFixed(3) + " (normalized)");

      // Send success message to display
      outlet(0, "set", "OK: Dev[" + mapping.deviceIndex + "]:" + deviceName + " > " + paramName + "=" + normalizedValue.toFixed(2));

    } catch (err) {
      logger.error("Error routing CC - " + err);
      outlet(0, "set", "ERROR: " + err);
    }
  }

  /**
   * Transform MIDI value (0-127) to parameter value with curve and range
   */
  private transformValue(midiValue: number, mapping: ParameterMapping): number {
    // Normalize to 0-1
    let normalized = midiValue / 127.0;

    // Apply curve
    switch (mapping.curve) {
      case 'exponential':
        normalized = normalized * normalized;
        break;
      case 'logarithmic':
        normalized = Math.sqrt(normalized);
        break;
      case 'linear':
      default:
        // No transformation needed
        break;
    }

    // Apply min/max range if specified
    if (mapping.minValue !== undefined && mapping.maxValue !== undefined) {
      normalized = mapping.minValue + (normalized * (mapping.maxValue - mapping.minValue));
    }

    return normalized;
  }

  /**
   * Add or update a parameter mapping
   */
  public setMapping(ccNumber: number, deviceIndex: number, parameterIndex: number, parameterName?: string, curve?: 'linear' | 'exponential' | 'logarithmic'): void {
    const existingIndex = this.mappings.findIndex(m => m.ccNumber === ccNumber);

    const mapping: ParameterMapping = {
      ccNumber: ccNumber,
      deviceIndex: deviceIndex,
      parameterIndex: parameterIndex,
      parameterName: parameterName || ("CC " + ccNumber + " -> Param " + parameterIndex),
      curve: curve || 'linear'
    };

    if (existingIndex >= 0) {
      this.mappings[existingIndex] = mapping;
    } else {
      this.mappings.push(mapping);
    }

    logger.debug("Updated mapping CC " + ccNumber + " -> Device " + deviceIndex + " Param " + parameterIndex);
  }

  /**
   * Remove a parameter mapping
   */
  public removeMapping(ccNumber: number): void {
    this.mappings = this.mappings.filter(m => m.ccNumber !== ccNumber);

    logger.debug("Removed mapping for CC " + ccNumber);
  }

  /**
   * Auto-detect plugin on selected track and apply canonical mapping if available
   */
  public autoApplyCanonicalMapping(deviceIndex?: number): void {
    try {
      const selectedTrack = new LiveAPI("live_set view selected_track");

      if (!selectedTrack || selectedTrack.id === "0") {
        logger.warn("No track selected");
        return;
      }

      const devices = selectedTrack.get("devices");
      const targetDeviceIndex = deviceIndex !== undefined ? deviceIndex : 1; // Default to first plugin after cc-router

      if (targetDeviceIndex >= devices.length) {
        logger.warn("Device index " + targetDeviceIndex + " not found (only " + devices.length + " devices)");
        return;
      }

      // Get device name
      const devicePath = "live_set view selected_track devices " + targetDeviceIndex;
      const device = new LiveAPI(devicePath);
      const deviceNameRaw = device.get("name");
      // LiveAPI returns arrays, extract first element as string
      const deviceName = Array.isArray(deviceNameRaw) ? String(deviceNameRaw[0]) : String(deviceNameRaw);

      logger.info("Detected plugin: " + deviceName);
      logger.info("Using controller: " + this.selectedController);

      // Try to find mapping for this controller + plugin combination (canonical or runtime)
      const pluginMapping = this.mappingRegistry.getPluginMapping(this.selectedController, deviceName);

      if (pluginMapping) {
        const controllerModel = pluginMapping.controller.model || 'Unknown';
        const source = pluginMapping.metadata.source || 'unknown';
        logger.info("Found " + source + " mapping for " + controllerModel + " + " + pluginMapping.pluginName);

        // Clear existing mappings
        this.mappings = [];

        // Apply mappings
        const mappingKeys = Object.keys(pluginMapping.mappings);
        for (let i = 0; i < mappingKeys.length; i++) {
<<<<<<< HEAD
          const ccNumberStr = mappingKeys[i];
          if (!ccNumberStr) continue;

          const ccNumber = parseInt(ccNumberStr, 10);
          const mapping = pluginMapping.mappings[ccNumberStr];

          if (mapping) {
            this.setMapping(
              ccNumber,
              mapping.deviceIndex,
              mapping.parameterIndex,
              mapping.parameterName,
              mapping.curve
            );
          }
=======
          const key = mappingKeys[i];
          if (!key) {
            throw new Error("Mapping key at index " + i + " is undefined - corrupted mapping data");
          }
          const ccNumber = parseInt(key, 10);
          const mapping = canonicalMapping.mappings[ccNumber];

          if (!mapping) {
            throw new Error("Mapping not found for CC number " + ccNumber + " - invalid mapping data structure");
          }

          this.setMapping(
            ccNumber,
            mapping.deviceIndex,
            mapping.parameterIndex,
            mapping.parameterName,
            mapping.curve
          );
>>>>>>> 22611f07
        }

        logger.info("Applied " + mappingKeys.length + " mappings for " + pluginMapping.pluginName);
      } else {
        logger.warn("No mapping found for " + this.selectedController + " + " + deviceName);
      }
    } catch (err) {
      logger.error("Error auto-applying canonical mapping - " + err);
    }
  }

  /**
   * Export current mappings as a PluginMapping with device-extracted metadata.
   * This generates JSON structure compatible with plugin-mappings.json.
   *
   * @param deviceIndex - The device index to extract plugin info from (default: 1)
   * @param controllerSlot - Optional controller slot number for tracking hardware position
   * @returns JSON string of the PluginMapping, or error message
   */
  public exportCurrentMapping(deviceIndex?: number, controllerSlot?: number): string {
    try {
      const selectedTrack = new LiveAPI("live_set view selected_track");

      if (!selectedTrack || selectedTrack.id === "0") {
        return "ERROR: No track selected";
      }

      const devices = selectedTrack.get("devices");
      const targetDeviceIndex = deviceIndex !== undefined ? deviceIndex : 1;

      if (targetDeviceIndex >= devices.length) {
        return "ERROR: Device index " + targetDeviceIndex + " not found (only " + devices.length + " devices)";
      }

      // Get device information
      const devicePath = "live_set view selected_track devices " + targetDeviceIndex;
      const device = new LiveAPI(devicePath);
      const deviceNameRaw = device.get("name");
      const deviceName = Array.isArray(deviceNameRaw) ? String(deviceNameRaw[0]) : String(deviceNameRaw);

      // Build mappings object
      const mappingsObj: { [ccNumber: string]: any } = {};
      for (let i = 0; i < this.mappings.length; i++) {
        const m = this.mappings[i];
        if (m) {
          mappingsObj[String(m.ccNumber)] = {
            deviceIndex: m.deviceIndex,
            parameterIndex: m.parameterIndex,
            parameterName: m.parameterName,
            curve: m.curve
          };
        }
      }

      // Get controller info
      const controllers = this.mappingRegistry.getControllers();
      let controllerInfo = { model: this.selectedController };

      // Try to find full controller info
      for (let i = 0; i < controllers.length; i++) {
        const c = controllers[i];
        if (c && c.model === this.selectedController) {
          controllerInfo = c;
          break;
        }
      }

      // Build PluginMapping structure with device-extracted metadata
      const pluginMapping: PluginMapping = {
        controller: controllerInfo,
        pluginName: deviceName,
        pluginManufacturer: "Unknown", // Could be extracted from device metadata if available
        mappings: mappingsObj,
        metadata: {
          name: this.selectedController + " + " + deviceName + " (Extracted)",
          description: "Device-extracted mapping from Live session",
          version: "1.0.0",
          source: "device-extracted",
          extractedAt: new Date().toISOString()
        }
      };

      // Add controllerSlot if provided
      if (controllerSlot !== undefined) {
        pluginMapping.metadata.controllerSlot = controllerSlot;
      }

      const jsonString = JSON.stringify(pluginMapping, null, 2);

      logger.info("Exported mapping for " + deviceName);
      logger.info("Mappings count: " + this.mappings.length);
      logger.info("Use this JSON to add to plugin-mappings.json as a runtime override");

      return jsonString;
    } catch (err) {
      return "ERROR: Failed to export mapping - " + err;
    }
  }

  /**
   * Set the selected MIDI controller
   */
  public setController(controllerModel: string): void {
    this.selectedController = controllerModel;
    logger.info("Controller set to " + controllerModel);
  }

  /**
   * Get list of available controllers
   */
  public getControllers(): Controller[] {
    return this.mappingRegistry.getControllers();
  }

  /**
   * Get all current mappings
   */
  public getMappings(): ParameterMapping[] {
    return this.mappings.slice(); // Return copy
  }

  /**
   * Set debug mode (now controls log level)
   */
  public setDebugMode(enabled: boolean): void {
    if (enabled) {
      logger.setLogLevel(LogLevel.DEBUG);
    } else {
      logger.setLogLevel(LogLevel.INFO);
    }
  }

  /**
   * Get information about the currently selected track
   */
  public getSelectedTrackInfo(): TrackInfo | null {
    try {
      const selectedTrack = new LiveAPI("live_set view selected_track");

      if (!selectedTrack || selectedTrack.id === "0") {
        return null;
      }

      return {
        id: parseInt(selectedTrack.get("id")),
        name: selectedTrack.get("name"),
        deviceCount: selectedTrack.get("devices").length
      };
    } catch (err) {
      logger.error("Error getting track info - " + err);
      return null;
    }
  }

  /**
   * Get information about devices on the selected track
   */
  public getSelectedTrackDevices(): DeviceInfo[] {
    try {
      const selectedTrack = new LiveAPI("live_set view selected_track");

      if (!selectedTrack || selectedTrack.id === "0") {
        return [];
      }

      const devices = selectedTrack.get("devices");
      const deviceInfo: DeviceInfo[] = [];

      for (let i = 0; i < devices.length; i++) {
        const device = new LiveAPI("live_set view selected_track devices " + i);
        const parameters = device.get("parameters");

        deviceInfo.push({
          index: i,
          name: device.get("name"),
          parameterCount: parameters.length
        });
      }

      return deviceInfo;
    } catch (err) {
      logger.error("Error getting device info - " + err);
      return [];
    }
  }

  /**
   * Print current configuration for debugging
   */
  public printConfiguration(): void {
    logger.info("=== CC Router Configuration ===");
    logger.info("Mappings: " + this.mappings.length);

    for (let i = 0; i < this.mappings.length; i++) {
      const m = this.mappings[i];
<<<<<<< HEAD
      if (m) {
        logger.info("  CC " + m.ccNumber + " -> Device " + m.deviceIndex + " Param " + m.parameterIndex + " (" + m.curve + ")");
      }
=======
      if (!m) {
        throw new Error("Mapping at index " + i + " is undefined - corrupted mappings array");
      }
      logger.info("  CC " + m.ccNumber + " -> Device " + m.deviceIndex + " Param " + m.parameterIndex + " (" + m.curve + ")");
>>>>>>> 22611f07
    }

    const trackInfo = this.getSelectedTrackInfo();
    if (trackInfo) {
      logger.info("Selected Track: " + trackInfo.name + " (" + trackInfo.deviceCount + " devices)");
    } else {
      logger.info("No track selected");
    }
  }
}

// Export for Max for Live usage
var ccRouter: CCRouter;<|MERGE_RESOLUTION|>--- conflicted
+++ resolved
@@ -96,14 +96,10 @@
   private findMapping(ccNumber: number): ParameterMapping | null {
     for (let i = 0; i < this.mappings.length; i++) {
       const mapping = this.mappings[i];
-<<<<<<< HEAD
-      if (mapping && mapping.ccNumber === ccNumber) {
-=======
       if (!mapping) {
         continue;
       }
       if (mapping.ccNumber === ccNumber) {
->>>>>>> 22611f07
         return mapping;
       }
     }
@@ -302,29 +298,12 @@
         // Apply mappings
         const mappingKeys = Object.keys(pluginMapping.mappings);
         for (let i = 0; i < mappingKeys.length; i++) {
-<<<<<<< HEAD
-          const ccNumberStr = mappingKeys[i];
-          if (!ccNumberStr) continue;
-
-          const ccNumber = parseInt(ccNumberStr, 10);
-          const mapping = pluginMapping.mappings[ccNumberStr];
-
-          if (mapping) {
-            this.setMapping(
-              ccNumber,
-              mapping.deviceIndex,
-              mapping.parameterIndex,
-              mapping.parameterName,
-              mapping.curve
-            );
-          }
-=======
           const key = mappingKeys[i];
           if (!key) {
             throw new Error("Mapping key at index " + i + " is undefined - corrupted mapping data");
           }
           const ccNumber = parseInt(key, 10);
-          const mapping = canonicalMapping.mappings[ccNumber];
+          const mapping = pluginMapping.mappings[key];
 
           if (!mapping) {
             throw new Error("Mapping not found for CC number " + ccNumber + " - invalid mapping data structure");
@@ -337,7 +316,6 @@
             mapping.parameterName,
             mapping.curve
           );
->>>>>>> 22611f07
         }
 
         logger.info("Applied " + mappingKeys.length + " mappings for " + pluginMapping.pluginName);
@@ -533,16 +511,10 @@
 
     for (let i = 0; i < this.mappings.length; i++) {
       const m = this.mappings[i];
-<<<<<<< HEAD
-      if (m) {
-        logger.info("  CC " + m.ccNumber + " -> Device " + m.deviceIndex + " Param " + m.parameterIndex + " (" + m.curve + ")");
-      }
-=======
       if (!m) {
         throw new Error("Mapping at index " + i + " is undefined - corrupted mappings array");
       }
       logger.info("  CC " + m.ccNumber + " -> Device " + m.deviceIndex + " Param " + m.parameterIndex + " (" + m.curve + ")");
->>>>>>> 22611f07
     }
 
     const trackInfo = this.getSelectedTrackInfo();
